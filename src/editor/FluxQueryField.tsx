--- conflicted
+++ resolved
@@ -29,25 +29,17 @@
 function expandQuery(bucket, measurement, field) {
   if (field) {
     return (
-<<<<<<< HEAD
       `from(bucket: "${bucket}")\n` +
+      `  |> range($range)\n` +
       `  |> filter(fn: (r) => r["_measurement"] == "${measurement}")\n` +
       `  |> filter(fn: (r) => r["_field"] == "${field}")\n` +
-      `  |> range($range)\n` +
-      `  |> limit(n: 1000)`
+      `  |> aggregateWindow(every: $__interval, fn: last)`
     );
   }
   return `from(bucket: "${bucket}")\n` +
-         `  |> filter(fn: (r) => r["_measurement"] == "${measurement}")\n` +
-         `  |> range($range)\n` +
-         `  |> limit(n: 1000)`;
-=======
-      `from(bucket: "${bucket}")\n  |> range($range)\n` +
-      `  |> filter(fn: (r) => r["_measurement"] == "${measurement}")\n  |> filter(fn: (r) => r["_field"] == "${field}")\n  |> aggregateWindow(every: $__interval, fn: last)`
-    );
-  }
-  return `from(bucket: "${bucket}")\n  |> range($range)\n  |> filter(fn: (r) => r["_measurement"] == "${measurement}")\n  |> aggregateWindow(every: $__interval, fn: last)`;
->>>>>>> d241148e
+  `  |> range($range)\n` +
+  `  |> filter(fn: (r) => r["_measurement"] == "${measurement}")\n` +
+  `  |> aggregateWindow(every: $__interval, fn: last)`;
 }
 
 export default class FluxQueryField extends QueryField {
