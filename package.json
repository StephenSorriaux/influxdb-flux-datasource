{
  "name": "grafana-flux-datasource",
  "version": "5.1.0-dev",
  "description": "Grafana data source for InfluxDB (Flux query support)",
  "scripts": {
    "build": "webpack --config webpack.config.prod.js",
    "dev": "webpack --mode development",
    "watch": "webpack --mode development --watch",
    "test": "jest --config jest.config.js",
    "precommit": "lint-staged yarn",
    "pretty": "prettier --write src/**/*.ts"
  },
  "author": "Grafana Labs",
  "license": "Apache",
  "lint-staged": {
    "*.{js,ts,json,css,md}": ["prettier --write", "git add"]
  },
  "prettier": {
    "singleQuote": true,
    "trailingComma": "es5",
    "useTabs": false,
    "printWidth": 90,
    "bracketSpacing": false,
    "semi": true
  },
  "dependencies": {
    "immutable": "^3.8.2",
    "lodash": "^4.17.4",
    "moment": "^2.22.1",
    "papaparse": "^4.5.0",
    "prismjs": "^1.6.0",
    "react": "^16.2.0",
    "react-dom": "^16.2.0",
    "slate": "^0.33.7",
    "slate-plain-serializer": "^0.5.13",
    "slate-react": "^0.12.4"
  },
  "devDependencies": {
    "@types/grafana": "github:CorpGlory/types-grafana.git",
    "@types/jest": "^22.2.3",
    "@types/lodash": "^4.14.74",
    "@types/react": "^16.2.0",
    "babel-core": "^6.26.3",
    "babel-jest": "^23.0.1",
    "babel-loader": "^7.1.4",
    "babel-preset-env": "^1.7.0",
    "clean-webpack-plugin": "^0.1.19",
    "copy-webpack-plugin": "^4.5.1",
    "css-loader": "^0.28.11",
    "grafana-sdk-mocks": "github:grafana/grafana-sdk-mocks",
    "husky": "^1.0.0-rc.13",
    "jest": "^23.0.1",
    "lint-staged": "^7.2.0",
    "ng-annotate-webpack-plugin": "^0.3.0",
<<<<<<< HEAD
    "replace-in-file-webpack-plugin": "^1.0.6",
=======
    "prettier": "1.10.2",
>>>>>>> c12c9645
    "style-loader": "^0.21.0",
    "ts-jest": "^22.4.6",
    "ts-loader": "^4.3.0",
    "typescript": "^2.8.3",
    "webpack": "^4.9.1",
    "webpack-cli": "^2.1.4"
  }
}<|MERGE_RESOLUTION|>--- conflicted
+++ resolved
@@ -52,11 +52,8 @@
     "jest": "^23.0.1",
     "lint-staged": "^7.2.0",
     "ng-annotate-webpack-plugin": "^0.3.0",
-<<<<<<< HEAD
     "replace-in-file-webpack-plugin": "^1.0.6",
-=======
     "prettier": "1.10.2",
->>>>>>> c12c9645
     "style-loader": "^0.21.0",
     "ts-jest": "^22.4.6",
     "ts-loader": "^4.3.0",
